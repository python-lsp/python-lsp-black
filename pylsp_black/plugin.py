<<<<<<< HEAD
import os
from pathlib import Path
=======
import logging
>>>>>>> 6317824c
from typing import Dict

import black
import toml
from pylsp import hookimpl

<<<<<<< HEAD
GLOBAL_CONFIG: Path
if os.name == "nt":
    GLOBAL_CONFIG = Path.home() / ".black"
elif "XDG_CONFIG_HOME" in os.environ:
    GLOBAL_CONFIG = Path(os.environ["XDG_CONFIG_HOME"]) / "black"
else:
    GLOBAL_CONFIG = Path.home() / ".config/black"
=======
logger = logging.getLogger(__name__)
>>>>>>> 6317824c


@hookimpl(tryfirst=True)
def pylsp_format_document(document):
    return format_document(document)


@hookimpl(tryfirst=True)
def pylsp_format_range(document, range):
    range["start"]["character"] = 0
    range["end"]["line"] += 1
    range["end"]["character"] = 0
    return format_document(document, range)


def format_document(document, range=None):
    if range:
        start = range["start"]["line"]
        end = range["end"]["line"]
        text = "".join(document.lines[start:end])
    else:
        text = document.source
        range = {
            "start": {"line": 0, "character": 0},
            "end": {"line": len(document.lines), "character": 0},
        }

    config = load_config(document.path)

    try:
        formatted_text = format_text(text=text, config=config)
    except black.NothingChanged:
        # raised when the file is already formatted correctly
        return []

    return [{"range": range, "newText": formatted_text}]


def format_text(*, text, config):
    mode = black.FileMode(
        target_versions=config["target_version"],
        line_length=config["line_length"],
        is_pyi=config["pyi"],
        string_normalization=not config["skip_string_normalization"],
    )
    try:
        # will raise black.NothingChanged, we want to bubble that exception up
        return black.format_file_contents(text, fast=config["fast"], mode=mode)
    except (
        # raised when the file has syntax errors
        ValueError,
        # raised when the file being formatted has an indentation error
        IndentationError,
        # raised when black produces invalid Python code or formats the file
        # differently on the second pass
        AssertionError,
    ) as e:
        # errors will show on lsp stderr stream
        logger.error("Error formatting with black: %s", e)
        raise black.NothingChanged from e


def load_config(filename: str) -> Dict:
    defaults = {
        "line_length": 88,
        "fast": False,
        "pyi": filename.endswith(".pyi"),
        "skip_string_normalization": False,
        "target_version": set(),
    }

    root = black.find_project_root((filename,))

    pyproject_filename = root / "pyproject.toml"

    if not pyproject_filename.is_file():
<<<<<<< HEAD
        if GLOBAL_CONFIG.exists():
            pyproject_filename = GLOBAL_CONFIG
        else:
            return defaults
=======
        logger.info("Using defaults: %r", defaults)
        return defaults
>>>>>>> 6317824c

    try:
        pyproject_toml = toml.load(str(pyproject_filename))
    except (toml.TomlDecodeError, OSError):
        logger.warning(
            "Error decoding pyproject.toml, using defaults: %r",
            defaults,
        )
        return defaults

    file_config = pyproject_toml.get("tool", {}).get("black", {})
    file_config = {
        key.replace("--", "").replace("-", "_"): value
        for key, value in file_config.items()
    }

    config = {
        key: file_config.get(key, default_value)
        for key, default_value in defaults.items()
    }

    if file_config.get("target_version"):
        target_version = set(
            black.TargetVersion[x.upper()] for x in file_config["target_version"]
        )
    elif file_config.get("py36"):
        target_version = {
            black.TargetVersion.PY36,
            black.TargetVersion.PY37,
            black.TargetVersion.PY38,
            black.TargetVersion.PY39,
        }
    else:
        target_version = set()

    config["target_version"] = target_version

    logger.info("Using config from %s: %r", pyproject_filename, config)

    return config<|MERGE_RESOLUTION|>--- conflicted
+++ resolved
@@ -1,16 +1,14 @@
-<<<<<<< HEAD
+import logging
 import os
 from pathlib import Path
-=======
-import logging
->>>>>>> 6317824c
 from typing import Dict
 
 import black
 import toml
 from pylsp import hookimpl
 
-<<<<<<< HEAD
+logger = logging.getLogger(__name__)
+
 GLOBAL_CONFIG: Path
 if os.name == "nt":
     GLOBAL_CONFIG = Path.home() / ".black"
@@ -18,9 +16,6 @@
     GLOBAL_CONFIG = Path(os.environ["XDG_CONFIG_HOME"]) / "black"
 else:
     GLOBAL_CONFIG = Path.home() / ".config/black"
-=======
-logger = logging.getLogger(__name__)
->>>>>>> 6317824c
 
 
 @hookimpl(tryfirst=True)
@@ -97,15 +92,12 @@
     pyproject_filename = root / "pyproject.toml"
 
     if not pyproject_filename.is_file():
-<<<<<<< HEAD
         if GLOBAL_CONFIG.exists():
             pyproject_filename = GLOBAL_CONFIG
+            logger.info("Using global black config at %s", pyproject_filename)
         else:
+            logger.info("Using defaults: %r", defaults)
             return defaults
-=======
-        logger.info("Using defaults: %r", defaults)
-        return defaults
->>>>>>> 6317824c
 
     try:
         pyproject_toml = toml.load(str(pyproject_filename))
